--- conflicted
+++ resolved
@@ -41,13 +41,8 @@
         }
 
         // Run Generator
-<<<<<<< HEAD
-        HollowAPIGenerator generator = initGenerator(new HollowAPIGenerator.Builder().withDataModel(writeEngine).withAPIClassname(apiClassName).withPackageName(packageName));
+        HollowAPIGenerator generator = initGenerator(new HollowAPIGenerator.Builder().withDataModel(clazz).withAPIClassname(apiClassName).withPackageName(packageName));
         generator.generateFiles(sourceFolder);
-=======
-        HollowAPIGenerator generator = initGenerator(new HollowAPIGenerator.Builder().withDataModel(clazz).withAPIClassname(apiClassName).withPackageName(packageName));
-        generator.generateFiles(sourceFolder + "/" + packageName.replace('.', '/'));
->>>>>>> ee58d954
 
         // Compile to validate generated files
         HollowCodeGenerationCompileUtil.compileSrcFiles(sourceFolder, clazzFolder);
