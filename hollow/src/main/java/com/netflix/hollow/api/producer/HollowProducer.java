/*
 *
 *  Copyright 2017 Netflix, Inc.
 *
 *     Licensed under the Apache License, Version 2.0 (the "License");
 *     you may not use this file except in compliance with the License.
 *     You may obtain a copy of the License at
 *
 *         http://www.apache.org/licenses/LICENSE-2.0
 *
 *     Unless required by applicable law or agreed to in writing, software
 *     distributed under the License is distributed on an "AS IS" BASIS,
 *     WITHOUT WARRANTIES OR CONDITIONS OF ANY KIND, either express or implied.
 *     See the License for the specific language governing permissions and
 *     limitations under the License.
 *
 */
package com.netflix.hollow.api.producer;

import static com.netflix.hollow.api.consumer.HollowConsumer.AnnouncementWatcher.NO_ANNOUNCEMENT_AVAILABLE;
import static java.lang.System.currentTimeMillis;
import com.netflix.hollow.api.consumer.HollowConsumer;
import com.netflix.hollow.api.producer.HollowProducer.Validator.ValidationException;
import com.netflix.hollow.api.producer.HollowProducerListener.ProducerStatus;
import com.netflix.hollow.api.producer.HollowProducerListener.PublishStatus;
import com.netflix.hollow.api.producer.HollowProducerListener.RestoreStatus;
import com.netflix.hollow.api.producer.fs.HollowFilesystemBlobStager;
import com.netflix.hollow.core.read.engine.HollowBlobHeaderReader;
import com.netflix.hollow.core.read.engine.HollowBlobReader;
import com.netflix.hollow.core.read.engine.HollowReadStateEngine;
import com.netflix.hollow.core.schema.HollowSchema;
import com.netflix.hollow.core.util.HollowWriteStateCreator;
import com.netflix.hollow.core.write.HollowBlobWriter;
import com.netflix.hollow.core.write.HollowWriteStateEngine;
import com.netflix.hollow.core.write.objectmapper.HollowObjectMapper;
import com.netflix.hollow.tools.checksum.HollowChecksum;
import com.netflix.hollow.tools.compact.HollowCompactor;
import java.io.File;
import java.io.IOException;
import java.io.InputStream;
import java.io.OutputStream;
import java.util.ArrayList;
import java.util.Arrays;
import java.util.Collection;
import java.util.Collections;
import java.util.List;
import java.util.concurrent.Executor;
import java.util.logging.Level;
import java.util.logging.Logger;

/**
 * 
 * A HollowProducer is the top-level class used by producers of Hollow data to populate, publish, and announce data states. 
 * The interactions between the "blob" store and announcement mechanism are defined by this class, and the implementations 
 * of the data publishing and announcing are abstracted in interfaces which are provided to this class.
 * 
 * To obtain a HollowProducer, you should use a builder pattern, for example:
 * 
 * <pre>
 * {@code
 * 
 * HollowProducer producer = HollowProducer.withPublisher(publisher)
 *                                         .withAnnouncer(announcer)
 *                                         .build();
 * }
 * </pre>
 * 
 * The following components are injectable, but only an implementation of the HollowProducer.Publisher is 
 * required to be injected, all other components are optional. :     
 * 
 * <dl>
 *      <dt>{@link HollowProducer.Publisher}</dt>
 *      <dd>Implementations of this class define how to publish blob data to the blob store.</dd>
 *      
 *      <dt>{@link HollowProducer.Announcer}</dt>
 *      <dd>Implementations of this class define the announcement mechanism, which is used to track the version of the 
 *          currently announced state.</dd>
 *
 *      <dt>One or more {@link HollowProducer.Validator}</dt>
 *      <dd>Implementations of this class allow for semantic validation of the data contained in a state prior to announcement.
 *          If an Exception is thrown during validation, the state will not be announced, and the producer will be automatically 
 *          rolled back to the prior state.</dd>
 *      
 *      <dt>One or more {@link HollowProducerListener}</dt>
 *      <dd>Listeners are notified about the progress and status of producer cycles throughout the various cycle stages.</dd>
 * 
 *      <dt>A Blob staging directory</dt>
 *      <dd>Before blobs are published, they must be written and inspected/validated.  A directory may be specified as a File to which
 *          these "staged" blobs will be written prior to publish.  Staged blobs will be cleaned up automatically after publish.</dd>
 *          
 *      <dt>{@link HollowProducer.BlobCompressor}</dt>
 *      <dd>Implementations of this class intercept blob input/output streams to allow for compression in the blob store.</dd>
 *      
 *      <dt>{@link HollowProducer.BlobStager}</dt>
 *      <dd>Implementations will define how to stage blobs, if the default behavior of staging blobs on local disk is not desirable.
 *          If a {@link BlobStager} is provided, then neither a blob staging directory or {@link BlobCompressor} should be provided.</dd> 
 *      
 *      <dt>An Executor for publishing snapshots</dt>
 *      <dd>When consumers start up, if the latest announced version does not have a snapshot, they can load an earlier snapshot 
 *          and follow deltas to get up-to-date.  A state can therefore be available and announced prior to the availability of 
 *          the snapshot.  If an Executor is supplied here, then it will be used to publish snapshots.  This can be useful if 
 *          snapshot publishing takes a long time -- subsequent cycles may proceed while snapshot uploads are still in progress.</dd>
 * 
 *      <dt>Number of cycles between snapshots</dt>
 *      <dd>Because snapshots are not necessary for a data state to be announced, they need not be published every cycle.
 *          If this parameter is specified, then a snapshot will be produced only every (n+1)th cycle.</dd>
 *          
 *      <dt>{@link HollowProducer.VersionMinter}</dt>
 *      <dd>Allows for a custom version identifier minting strategy.</dd>
 *      
 *      <dt>Target max type shard size</dt>
 *      <dd>Specify a target max type shard size.  Defaults to 16MB.  See http://hollow.how/advanced-topics/#type-sharding</dd>
 *</dl>
 *
 * @author Tim Taylor {@literal<tim@toolbear.io>}
 */
public class HollowProducer {

    private static final long DEFAULT_TARGET_MAX_TYPE_SHARD_SIZE = 16L * 1024L * 1024L;

    private final Logger log = Logger.getLogger(HollowProducer.class.getName());
    private final BlobStager blobStager;
    private final Publisher publisher;
    private final List<Validator> validators;
    private final Announcer announcer;
    private final BlobStorageCleaner blobStorageCleaner;
    private HollowObjectMapper objectMapper;
    private final VersionMinter versionMinter;
    private final ListenerSupport listeners;
    private ReadStateHelper readStates;
    private final Executor snapshotPublishExecutor;
    private final int numStatesBetweenSnapshots;
    private int numStatesUntilNextSnapshot;
    
    private boolean isInitialized;

    public HollowProducer(Publisher publisher,
                          Announcer announcer) {
        this(new HollowFilesystemBlobStager(), publisher, announcer, Collections.<Validator>emptyList(), Collections.<HollowProducerListener>emptyList(), new VersionMinterWithCounter(), null, 0, DEFAULT_TARGET_MAX_TYPE_SHARD_SIZE, new DummyBlobStorageCleaner());
    }

    public HollowProducer(Publisher publisher,
                          Validator validator,
                          Announcer announcer) {
        this(new HollowFilesystemBlobStager(), publisher, announcer, Collections.singletonList(validator), Collections.<HollowProducerListener>emptyList(), new VersionMinterWithCounter(), null, 0, DEFAULT_TARGET_MAX_TYPE_SHARD_SIZE, new DummyBlobStorageCleaner());
    }

    protected HollowProducer(BlobStager blobStager,
                             Publisher publisher,
                             Announcer announcer,
                             List<Validator> validators,
                             List<HollowProducerListener> listeners,
                             VersionMinter versionMinter,
                             Executor snapshotPublishExecutor,
                             int numStatesBetweenSnapshots,
                             long targetMaxTypeShardSize,
                             BlobStorageCleaner blobStorageCleaner) {
        this.publisher = publisher;
        this.validators = validators;
        this.announcer = announcer;
        this.versionMinter = versionMinter;
        this.blobStager = blobStager;
        this.snapshotPublishExecutor = snapshotPublishExecutor == null ? new Executor() {
            public void execute(Runnable command) {
                command.run();
            }
        } : snapshotPublishExecutor;
        this.numStatesBetweenSnapshots = numStatesBetweenSnapshots;

        HollowWriteStateEngine writeEngine = new HollowWriteStateEngine();
        writeEngine.setTargetMaxTypeShardSize(targetMaxTypeShardSize);

        this.objectMapper = new HollowObjectMapper(writeEngine);
        this.listeners = new ListenerSupport();
        this.readStates = ReadStateHelper.newDeltaChain();
        this.blobStorageCleaner = blobStorageCleaner;

        for(HollowProducerListener listener : listeners)
            this.listeners.add(listener);
    }

    public void initializeDataModel(Class<?>...classes) {
        long start = currentTimeMillis();
        for(Class<?> c : classes)
            objectMapper.initializeTypeState(c);
        listeners.fireProducerInit(currentTimeMillis() - start);
        
        isInitialized = true;
    }

    public void initializeDataModel(HollowSchema... schemas) {
        long start = currentTimeMillis();
        HollowWriteStateCreator.populateStateEngineWithTypeWriteStates(getWriteEngine(), Arrays.asList(schemas));
        listeners.fireProducerInit(currentTimeMillis() - start);
        
        isInitialized = true;
    }

    public HollowProducer.ReadState restore(long versionDesired, HollowConsumer.BlobRetriever blobRetriever) {
        return restore(versionDesired, blobRetriever, new RestoreAction() {
            public void restore(HollowReadStateEngine restoreFrom, HollowWriteStateEngine restoreTo) {
                restoreTo.restoreFrom(restoreFrom);
            }
        });
    }
    
    HollowProducer.ReadState hardRestore(long versionDesired, HollowConsumer.BlobRetriever blobRetriever) {
        return restore(versionDesired, blobRetriever, new RestoreAction() {
            public void restore(HollowReadStateEngine restoreFrom, HollowWriteStateEngine restoreTo) {
                HollowWriteStateCreator.populateUsingReadEngine(restoreTo, restoreFrom);
            }
        });
    }
    
    private static interface RestoreAction {
        void restore(HollowReadStateEngine restoreFrom, HollowWriteStateEngine restoreTo);
    }
    
    private HollowProducer.ReadState restore(long versionDesired, HollowConsumer.BlobRetriever blobRetriever, RestoreAction restoreAction) {
        if(!isInitialized)
            throw new IllegalStateException("You must initialize the data model of a HollowProducer with producer.initializeDataModel(...) prior to restoring");
        
        long start = currentTimeMillis();
        RestoreStatus status = RestoreStatus.unknownFailure();
        ReadState readState = null;

        try {
            listeners.fireProducerRestoreStart(versionDesired);
            if(versionDesired != Long.MIN_VALUE) {

                HollowConsumer client = HollowConsumer.withBlobRetriever(blobRetriever).build();
                client.triggerRefreshTo(versionDesired);
                if(client.getCurrentVersionId() == versionDesired) {
                    readState = ReadStateHelper.newReadState(client.getCurrentVersionId(), client.getStateEngine());
                    readStates = ReadStateHelper.restored(readState);

                    // Need to restore data to new ObjectMapper since can't restore to non empty Write State Engine
                    HollowObjectMapper newObjectMapper = createNewHollowObjectMapperFromExisting(objectMapper);
                    
                    restoreAction.restore(readStates.current().getStateEngine(), newObjectMapper.getStateEngine());
                    
                    status = RestoreStatus.success(versionDesired, readState.getVersion());
                    objectMapper = newObjectMapper; // Restore completed successfully so swap
                } else {
                    status = RestoreStatus.fail(versionDesired, client.getCurrentVersionId(), null);
                    throw new IllegalStateException("Unable to reach requested version to restore from: " + versionDesired);
                }
            }
        } catch(Throwable th) {
            status = RestoreStatus.fail(versionDesired, readState != null ? readState.getVersion() : Long.MIN_VALUE, th);
            throw th;
        } finally {
            listeners.fireProducerRestoreComplete(status, currentTimeMillis() - start);
        }
        return readState;
    }

    private static HollowObjectMapper createNewHollowObjectMapperFromExisting(HollowObjectMapper objectMapper) {
        Collection<HollowSchema> schemas = objectMapper.getStateEngine().getSchemas();
        HollowWriteStateEngine writeEngine = HollowWriteStateCreator.createWithSchemas(schemas);
        return new HollowObjectMapper(writeEngine);
    }

    protected HollowWriteStateEngine getWriteEngine() {
        return objectMapper.getStateEngine();
    }
    
    protected HollowObjectMapper getObjectMapper() {
        return objectMapper;
    }
     
    /**
     * Each cycle produces a single data state.
     * 
     * @return the version identifier of the produced state.
     */
    public long runCycle(Populator task) {
        long toVersion = versionMinter.mint();

        if(!readStates.hasCurrent()) listeners.fireNewDeltaChain(toVersion);
        ProducerStatus.Builder cycleStatus = listeners.fireCycleStart(toVersion);

        try {
            runCycle(task, cycleStatus, toVersion);
        } finally {
            listeners.fireCycleComplete(cycleStatus);
        }
        
        return toVersion;
    }

    /**
     * Run a compaction cycle, will produce a data state with exactly the same data as currently, but 
     * reorganized so that ordinal holes are filled.  This may need to be run multiple times to arrive
     * at an optimal state.
     * 
     * @param config specifies what criteria to use to determine whether a compaction is necessary
     * @return the version identifier of the produced state, or AnnouncementWatcher.NO_ANNOUNCEMENT_AVAILABLE if compaction was unnecessary.
     */
    public long runCompactionCycle(HollowCompactor.CompactionConfig config) {
        if(config != null && readStates.hasCurrent()) {
            final HollowCompactor compactor = new HollowCompactor(getWriteEngine(), readStates.current().getStateEngine(), config);
            if(compactor.needsCompaction()) {
                return runCycle(new Populator() {
                    @Override
                    public void populate(WriteState newState) throws Exception {
                        compactor.compact();
                    }
                });
            }
        }
        
        return NO_ANNOUNCEMENT_AVAILABLE;
    }

    protected void runCycle(Populator task, ProducerStatus.Builder cycleStatus, long toVersion) {
        // 1. Begin a new cycle
        Artifacts artifacts = new Artifacts();
        HollowWriteStateEngine writeEngine = getWriteEngine();
        try {
            // 1a. Prepare the write state
            writeEngine.prepareForNextCycle();
            WriteState writeState = new WriteStateImpl(toVersion, objectMapper, readStates.current());

            // 2. Populate the state
            ProducerStatus.Builder populateStatus = listeners.firePopulateStart(toVersion);
            try {
                task.populate(writeState);
                populateStatus.success();
            } catch (Throwable th) {
                populateStatus.fail(th);
                throw th;
            } finally {
                listeners.firePopulateComplete(populateStatus);
            }

            // 3. Produce a new state if there's work to do
            if(writeEngine.hasChangedSinceLastCycle()) {
                // 3a. Publish, run checks & validation, then announce new state consumers
                publish(writeState, artifacts);

                ReadStateHelper candidate = readStates.roundtrip(writeState);
                cycleStatus.version(candidate.pending());
                candidate = checkIntegrity(candidate, artifacts);

                try {
                    validate(candidate.pending());
    
                    announce(candidate.pending());
    
                    readStates = candidate.commit();
                    cycleStatus.version(readStates.current()).success();
                } catch(Throwable th) {
                    if(artifacts.hasReverseDelta()) {
                        applyDelta(artifacts.reverseDelta, candidate.pending().getStateEngine());
                        readStates = candidate.rollback();
                    }
                    throw th;
                }
            } else {
                // 3b. Nothing to do; reset the effects of Step 2
                writeEngine.resetToLastPrepareForNextCycle();
                listeners.fireNoDelta(cycleStatus.success());
            }
        } catch(Throwable th) {
            writeEngine.resetToLastPrepareForNextCycle();
            cycleStatus.fail(th);
            
            if(th instanceof RuntimeException)
                throw (RuntimeException)th;
            throw new RuntimeException(th);
        } finally {
            
            
            artifacts.cleanup();
        }
    }

    public void addListener(HollowProducerListener listener) {
        listeners.add(listener);
    }

    public void removeListener(HollowProducerListener listener) {
        listeners.remove(listener);
    }

    private void publish(final WriteState writeState, final Artifacts artifacts) throws IOException {
        ProducerStatus.Builder psb = listeners.firePublishStart(writeState.getVersion());
        try {
            stageBlob(writeState, artifacts, Blob.Type.SNAPSHOT);
            
            if (readStates.hasCurrent()) {
                stageBlob(writeState, artifacts, Blob.Type.DELTA);
                stageBlob(writeState, artifacts, Blob.Type.REVERSE_DELTA);
                publishBlob(writeState, artifacts, Blob.Type.DELTA);
                publishBlob(writeState, artifacts, Blob.Type.REVERSE_DELTA);
                
                if(--numStatesUntilNextSnapshot < 0) {
                    snapshotPublishExecutor.execute(new Runnable() {
                        public void run() {
                            try {
                                publishBlob(writeState, artifacts, Blob.Type.SNAPSHOT);
                                artifacts.markSnapshotPublishComplete();
                            } catch(IOException e) {
                                log.log(Level.WARNING, "Snapshot publish failed", e);
                            }
                        }
                    });
                    numStatesUntilNextSnapshot = numStatesBetweenSnapshots;
                } else {
                    artifacts.markSnapshotPublishComplete();
                }
            } else {
                publishBlob(writeState, artifacts, Blob.Type.SNAPSHOT);
                artifacts.markSnapshotPublishComplete();
                numStatesUntilNextSnapshot = numStatesBetweenSnapshots;
            }
            
            psb.success();

        } catch (Throwable throwable) {
            psb.fail(throwable);
            throw throwable;
        } finally {
            listeners.firePublishComplete(psb);
        }
    }
    
    private void stageBlob(WriteState writeState, Artifacts artifacts, Blob.Type blobType) throws IOException {
        HollowBlobWriter writer = new HollowBlobWriter(getWriteEngine());
        try {
            switch (blobType) {
                case SNAPSHOT:
                    artifacts.snapshot = blobStager.openSnapshot(writeState.getVersion());
                    artifacts.snapshot.write(writer);
                    break;
                case DELTA:
                    artifacts.delta = blobStager.openDelta(readStates.current().getVersion(), writeState.getVersion());
                    artifacts.delta.write(writer);
                    break;
                case REVERSE_DELTA:
                    artifacts.reverseDelta = blobStager.openReverseDelta(writeState.getVersion(), readStates.current().getVersion());
                    artifacts.reverseDelta.write(writer);
                    break;
                default:
                    throw new IllegalStateException("unknown type, type=" + blobType);
            }

        } catch (Throwable th) {
            throw th;
        }
    }

    private void publishBlob(WriteState writeState, Artifacts artifacts, Blob.Type blobType) throws IOException {
        PublishStatus.Builder builder = (new PublishStatus.Builder());
        try {
            switch (blobType) {
                case SNAPSHOT:
                    builder.blob(artifacts.snapshot);
                    publisher.publish(artifacts.snapshot);
                    break;
                case DELTA:
                    builder.blob(artifacts.delta);
                    publisher.publish(artifacts.delta);
                    break;
                case REVERSE_DELTA:
                    builder.blob(artifacts.reverseDelta);
                    publisher.publish(artifacts.reverseDelta);
                    break;
                default:
                    throw new IllegalStateException("unknown type, type=" + blobType);
            }
            builder.success();

        } catch (Throwable th) {
            builder.fail(th);
            throw th;
        } finally {
            listeners.fireArtifactPublish(builder);
            blobStorageCleaner.clean(blobType);
        }
    }

    /**
     *  Given these read states
     *
     *  * S(cur) at the currently announced version
     *  * S(pnd) at the pending version
     *
     *  Ensure that:
     *
     *  S(cur).apply(forwardDelta).checksum == S(pnd).checksum
     *  S(pnd).apply(reverseDelta).checksum == S(cur).checksum
     *
     * @param readStates
     * @return updated read states
     */
    private ReadStateHelper checkIntegrity(ReadStateHelper readStates, Artifacts artifacts) throws Exception {
        ProducerStatus.Builder status = listeners.fireIntegrityCheckStart(readStates.pending());
        try {
            ReadStateHelper result = readStates;
            HollowReadStateEngine current = readStates.hasCurrent() ? readStates.current().getStateEngine() : null;
            HollowReadStateEngine pending = readStates.pending().getStateEngine();
            readSnapshot(artifacts.snapshot, pending);

            if(readStates.hasCurrent()) {
                log.info("CHECKSUMS");
                HollowChecksum currentChecksum = HollowChecksum.forStateEngineWithCommonSchemas(current, pending);
                log.info("  CUR        " + currentChecksum);

                HollowChecksum pendingChecksum = HollowChecksum.forStateEngineWithCommonSchemas(pending, current);
                log.info("         PND " + pendingChecksum);

                if(artifacts.hasDelta()) {
                    if(!artifacts.hasReverseDelta())
                        throw new IllegalStateException("Both a delta and reverse delta are required");
                    
                    // FIXME: timt: future cycles will fail unless both deltas validate
                    applyDelta(artifacts.delta, current);
                    HollowChecksum forwardChecksum = HollowChecksum.forStateEngineWithCommonSchemas(current, pending);
                    //out.format("  CUR => PND %s\n", forwardChecksum);
                    if(!forwardChecksum.equals(pendingChecksum)) throw new ChecksumValidationException(Blob.Type.DELTA);

                    applyDelta(artifacts.reverseDelta, pending);
                    HollowChecksum reverseChecksum = HollowChecksum.forStateEngineWithCommonSchemas(pending, current);
                    //out.format("  CUR <= PND %s\n", reverseChecksum);
                    if(!reverseChecksum.equals(currentChecksum)) throw new ChecksumValidationException(Blob.Type.REVERSE_DELTA);
                    result = readStates.swap();
                }
            }
            status.success();
            return result;
        } catch(Throwable th) {
            status.fail(th);
            throw th;
        } finally {
            listeners.fireIntegrityCheckComplete(status);
        }
    }

    public static final class ChecksumValidationException extends IllegalStateException {
        private static final long serialVersionUID = -4399719849669674206L;

        ChecksumValidationException(Blob.Type type) {
            super(type.name() + " checksum invalid");
        }
    }

    private void readSnapshot(Blob blob, HollowReadStateEngine stateEngine) throws IOException {
        InputStream is = blob.newInputStream();
        try {
            new HollowBlobReader(stateEngine, new HollowBlobHeaderReader()).readSnapshot(is);
        } finally {
            is.close();
        }
    }

    private void applyDelta(Blob blob, HollowReadStateEngine stateEngine) throws IOException {
        InputStream is = blob.newInputStream();
        try {
            new HollowBlobReader(stateEngine, new HollowBlobHeaderReader()).applyDelta(is);
        } finally {
            is.close();
        }
    }

    private void validate(HollowProducer.ReadState readState) {
        ProducerStatus.Builder status = listeners.fireValidationStart(readState);
        try {
            List<Throwable> validationFailures = new ArrayList<Throwable>();
            
            for(Validator validator : validators) {
                try {
                    validator.validate(readState);
                } catch(Throwable th) {
                    validationFailures.add(th);
                }
            }
            
            if(!validationFailures.isEmpty()) {
                ValidationException ex = new ValidationException("Validation Failed", validationFailures.get(0));
                ex.setIndividualFailures(validationFailures);
                throw ex;
            }
            
            status.success();
        } catch (Throwable th) {
            status.fail(th);
            throw th;
        } finally {
            listeners.fireValidationComplete(status);
        }
    }

    private void announce(HollowProducer.ReadState readState) {
        if(announcer != null) {
            ProducerStatus.Builder status = listeners.fireAnnouncementStart(readState);
            try {
                announcer.announce(readState.getVersion());
                status.success();
            } catch(Throwable th) {
                status.fail(th);
                throw th;
            } finally {
                listeners.fireAnnouncementComplete(status);
            }
        }
    }

    public static interface VersionMinter {
        /**
         * Create a new state version.<p>
         *
         * State versions should be ascending -- later states have greater versions.<p>
         *
         * @return a new state version
         */
        long mint();
    }

    public static interface Populator {
        void populate(HollowProducer.WriteState newState) throws Exception;
    }

    public static interface WriteState {
        int add(Object o);

        HollowObjectMapper getObjectMapper();

        HollowWriteStateEngine getStateEngine();

        ReadState getPriorState();

        long getVersion();
    }
    
    public static interface ReadState {
        public long getVersion();

        public HollowReadStateEngine getStateEngine();
    }
    
    
    public static interface BlobStager {
        /**
         * Returns a blob with which a {@code HollowProducer} will write a snapshot for the version specified.<p>
         *
         * The producer will pass the returned blob back to this publisher when calling {@link Publisher#publish(Blob)}.
         *
         * @param version the blob version
         *
         * @return a {@link HollowProducer.Blob} representing a snapshot for the {@code version}
         */
        public HollowProducer.Blob openSnapshot(long version);
        
        /**
         * Returns a blob with which a {@code HollowProducer} will write a forward delta from the version specified to
         * the version specified, i.e. {@code fromVersion => toVersion}.<p>
         *
         * The producer will pass the returned blob back to this publisher when calling {@link Publisher#publish(Blob)}.
         *
         * In the delta chain {@code fromVersion} is the older version such that {@code fromVersion < toVersion}.
         *
         * @param fromVersion the data state this delta will transition from
         * @param toVersion the data state this delta will transition to
         *
         * @return a {@link HollowProducer.Blob} representing a snapshot for the {@code version}
         */
        public HollowProducer.Blob openDelta(long fromVersion, long toVersion);
        
        /**
         * Returns a blob with which a {@code HollowProducer} will write a reverse delta from the version specified to
         * the version specified, i.e. {@code fromVersion <= toVersion}.<p>
         *
         * The producer will pass the returned blob back to this publisher when calling {@link Publisher#publish(Blob)}.
         *
         * In the delta chain {@code fromVersion} is the older version such that {@code fromVersion < toVersion}.
         *
         * @param fromVersion version in the delta chain immediately after {@code toVersion}
         * @param toVersion version in the delta chain immediately before {@code fromVersion}
         *
         * @return a {@link HollowProducer.Blob} representing a snapshot for the {@code version}
         */
        public HollowProducer.Blob openReverseDelta(long fromVersion, long toVersion);
    }
    
    public static interface BlobCompressor {
        public static final BlobCompressor NO_COMPRESSION = new BlobCompressor() {
            public OutputStream compress(OutputStream os) { return os; }

            public InputStream decompress(InputStream is) { return is; }
        };

        /**
         * This method provides an opportunity to wrap the OutputStream used to write the blob (e.g. with a GZIPOutputStream).
         */
        public OutputStream compress(OutputStream is);
        
        /**
         * This method provides an opportunity to wrap the InputStream used to write the blob (e.g. with a GZIPInputStream).
         */
        public InputStream decompress(InputStream is);
    }

    

    public static interface Publisher {

        /**
         * Publish the blob specified to this publisher's blobstore.<p>
         *
         * It is guaranteed that {@code blob} was created by calling one of
         * {@link BlobStager#openSnapshot(long)}, {@link BlobStager#openDelta(long,long)}, or
         * {@link BlobStager#openReverseDelta(long,long)} on this publisher.
         *
         * @param blob the blob to publish
         */
        public abstract void publish(HollowProducer.Blob blob);

    }

    public static abstract class Blob {

        protected final long fromVersion;
        protected final long toVersion;
        protected final Blob.Type type;


        protected Blob(long fromVersion, long toVersion, Blob.Type type) {
            this.fromVersion = fromVersion;
            this.toVersion = toVersion;
            this.type = type;
        }

        protected abstract void write(HollowBlobWriter writer) throws IOException;

        public abstract InputStream newInputStream() throws IOException;

        public abstract void cleanup();

        public File getFile() {
            throw new UnsupportedOperationException("File is not available");
        }

        public Type getType() {
            return this.type;
        }

        public long getFromVersion() {
            return this.fromVersion;
        }

        public long getToVersion() {
            return this.toVersion;
        }

        /**
         * Hollow blob types are {@code SNAPSHOT}, {@code DELTA} and {@code REVERSE_DELTA}.
         */
        public static enum Type {
            SNAPSHOT("snapshot"),
            DELTA("delta"),
            REVERSE_DELTA("reversedelta");

            public final String prefix;

            Type(String prefix) {
                this.prefix = prefix;
            }
        }
    }

    public static interface Validator {
        void validate(HollowProducer.ReadState readState);
    
        @SuppressWarnings("serial")
        public static class ValidationException extends RuntimeException {
            private List<Throwable> individualFailures;
            
            public ValidationException() {
                super();
            }
            
            public ValidationException(String msg) {
                super(msg);
            }
            
            public ValidationException(String msg, Throwable cause) {
                super(msg, cause);
            }
            
            public void setIndividualFailures(List<Throwable> individualFailures) {
                this.individualFailures = individualFailures;
            }
            
            public List<Throwable> getIndividualFailures() {
                return individualFailures;
            }
        }
    }

    public static interface Announcer {
        public void announce(long stateVersion);
    }

    private static final class Artifacts {
        Blob snapshot = null;
        Blob delta = null;
        Blob reverseDelta = null;
        
        boolean cleanupCalled;
        boolean snapshotPublishComplete;

        synchronized void cleanup() {
            cleanupCalled = true;
            
            cleanupSnapshot();
            
            if(delta != null) {
                delta.cleanup();
                delta = null;
            }
            if(reverseDelta != null) {
                reverseDelta.cleanup();
                reverseDelta = null;
            }
        }
        
        synchronized void markSnapshotPublishComplete() {
            snapshotPublishComplete = true;
            
            cleanupSnapshot();
        }
        
        private void cleanupSnapshot() {
            if(cleanupCalled && snapshotPublishComplete && snapshot != null) {
                snapshot.cleanup();
                snapshot = null;
            }
        }

        boolean hasDelta() {
            return delta != null;
        }

        public boolean hasReverseDelta() {
            return reverseDelta != null;
        }
    }
    
    public static HollowProducer.Builder withPublisher(HollowProducer.Publisher publisher) {
        Builder builder = new Builder();
        return builder.withPublisher(publisher);
    }
    
    public static class Builder {
<<<<<<< HEAD
        private BlobStager stager;
        private BlobCompressor compressor;
        private File stagingDir;
        private Publisher publisher;
        private Announcer announcer;
        private BlobStorageCleaner blobStorageCleaner = new DummyBlobStorageCleaner();
        private List<Validator> validators = new ArrayList<Validator>();
        private List<HollowProducerListener> listeners = new ArrayList<HollowProducerListener>();
        private VersionMinter versionMinter = new VersionMinterWithCounter();
        private Executor snapshotPublishExecutor = null;
        private int numStatesBetweenSnapshots = 0;
        private long targetMaxTypeShardSize = DEFAULT_TARGET_MAX_TYPE_SHARD_SIZE;
=======
        protected BlobStager stager;
        protected BlobCompressor compressor;
        protected File stagingDir;
        protected Publisher publisher;
        protected Announcer announcer;
        protected List<Validator> validators = new ArrayList<Validator>();
        protected List<HollowProducerListener> listeners = new ArrayList<HollowProducerListener>();
        protected VersionMinter versionMinter = new VersionMinterWithCounter();
        protected Executor snapshotPublishExecutor = null;
        protected int numStatesBetweenSnapshots = 0;
        protected long targetMaxTypeShardSize = DEFAULT_TARGET_MAX_TYPE_SHARD_SIZE;
>>>>>>> a0ff2047
        
        public Builder withBlobStager(HollowProducer.BlobStager stager) {
            this.stager = stager;
            return this;
        }

        public Builder withBlobCompressor(HollowProducer.BlobCompressor compressor) {
            this.compressor = compressor;
            return this;
        }
        
        public Builder withBlobStagingDir(File stagingDir) {
            this.stagingDir = stagingDir;
            return this;
        }
        
        public Builder withPublisher(HollowProducer.Publisher publisher) {
            this.publisher = publisher; 
            return this;
        }
        
        public Builder withAnnouncer(HollowProducer.Announcer announcer) {
            this.announcer = announcer;
            return this;
        }
        
        public Builder withValidator(HollowProducer.Validator validator) {
            this.validators.add(validator);
            return this;
        }
        
        public Builder withValidators(HollowProducer.Validator... validators) {
            for(Validator validator : validators)
                this.validators.add(validator);
            return this;
        }
        
        public Builder withListener(HollowProducerListener listener) {
            this.listeners.add(listener);
            return this;
        }
        
        public Builder withListeners(HollowProducerListener... listeners) {
            for(HollowProducerListener listener : listeners)
                this.listeners.add(listener);
            return this;
        }
        
        public Builder withVersionMinter(HollowProducer.VersionMinter versionMinter) {
            this.versionMinter = versionMinter;
            return this;
        }
        
        public Builder withSnapshotPublishExecutor(Executor executor) {
            this.snapshotPublishExecutor = executor;
            return this;
        }
        
        public Builder withNumStatesBetweenSnapshots(int numStatesBetweenSnapshots) {
            this.numStatesBetweenSnapshots = numStatesBetweenSnapshots;
            return this;
        }
        
        public Builder withTargetMaxTypeShardSize(long targetMaxTypeShardSize) {
            this.targetMaxTypeShardSize = targetMaxTypeShardSize;
            return this;
        }
<<<<<<< HEAD
        
        public Builder withBlobStorageCleaner(BlobStorageCleaner blobStorageCleaner) {
            this.blobStorageCleaner = blobStorageCleaner;
            return this;
        }

        public HollowProducer build() {
=======

        protected void checkArguments() {
>>>>>>> a0ff2047
            if(stager != null && compressor != null)
                throw new IllegalArgumentException("Both a custom BlobStager and BlobCompressor were specified -- please specify only one of these.");
            if(stager != null && stagingDir != null)
                throw new IllegalArgumentException("Both a custom BlobStager and a staging directory were specified -- please specify only one of these.");

            if(this.stager == null) {
                BlobCompressor compressor = this.compressor != null ? this.compressor : BlobCompressor.NO_COMPRESSION;
                File stagingDir = this.stagingDir != null ? this.stagingDir : new File(System.getProperty("java.io.tmpdir"));
                this.stager = new HollowFilesystemBlobStager(stagingDir, compressor);
            }
        }
        
        public HollowProducer build() {
            checkArguments();
            
            return new HollowProducer(stager, publisher, announcer, validators, listeners, versionMinter, snapshotPublishExecutor, numStatesBetweenSnapshots, targetMaxTypeShardSize, blobStorageCleaner);
        }
    }

    /**
     * Provides the opportunity to clean the blob storage.
     * It allows users to implement logic base on Blob Type.
     */
    public static abstract class BlobStorageCleaner {
        public void clean(Blob.Type blobType) {
            switch(blobType) {
                case SNAPSHOT:
                    cleanSnapshots();
                    break;
                case DELTA:
                    cleanDeltas();
                    break;
                case REVERSE_DELTA:
                    cleanReverseDeltas();
                    break;
            }
        }

        /**
         * This method provides an opportunity to remove old snapshots.
         */
        public abstract void cleanSnapshots();

        /**
         * This method provides an opportunity to remove old deltas.
         */
        public abstract void cleanDeltas();

        /**
         * This method provides an opportunity to remove old reverse deltas.
         */
        public abstract void cleanReverseDeltas();
    }
    
}<|MERGE_RESOLUTION|>--- conflicted
+++ resolved
@@ -854,32 +854,18 @@
     }
     
     public static class Builder {
-<<<<<<< HEAD
-        private BlobStager stager;
-        private BlobCompressor compressor;
-        private File stagingDir;
-        private Publisher publisher;
-        private Announcer announcer;
-        private BlobStorageCleaner blobStorageCleaner = new DummyBlobStorageCleaner();
-        private List<Validator> validators = new ArrayList<Validator>();
-        private List<HollowProducerListener> listeners = new ArrayList<HollowProducerListener>();
-        private VersionMinter versionMinter = new VersionMinterWithCounter();
-        private Executor snapshotPublishExecutor = null;
-        private int numStatesBetweenSnapshots = 0;
-        private long targetMaxTypeShardSize = DEFAULT_TARGET_MAX_TYPE_SHARD_SIZE;
-=======
         protected BlobStager stager;
         protected BlobCompressor compressor;
         protected File stagingDir;
         protected Publisher publisher;
         protected Announcer announcer;
+        protected BlobStorageCleaner blobStorageCleaner = new DummyBlobStorageCleaner();      
         protected List<Validator> validators = new ArrayList<Validator>();
         protected List<HollowProducerListener> listeners = new ArrayList<HollowProducerListener>();
         protected VersionMinter versionMinter = new VersionMinterWithCounter();
         protected Executor snapshotPublishExecutor = null;
         protected int numStatesBetweenSnapshots = 0;
         protected long targetMaxTypeShardSize = DEFAULT_TARGET_MAX_TYPE_SHARD_SIZE;
->>>>>>> a0ff2047
         
         public Builder withBlobStager(HollowProducer.BlobStager stager) {
             this.stager = stager;
@@ -947,18 +933,13 @@
             this.targetMaxTypeShardSize = targetMaxTypeShardSize;
             return this;
         }
-<<<<<<< HEAD
         
         public Builder withBlobStorageCleaner(BlobStorageCleaner blobStorageCleaner) {
             this.blobStorageCleaner = blobStorageCleaner;
             return this;
         }
 
-        public HollowProducer build() {
-=======
-
         protected void checkArguments() {
->>>>>>> a0ff2047
             if(stager != null && compressor != null)
                 throw new IllegalArgumentException("Both a custom BlobStager and BlobCompressor were specified -- please specify only one of these.");
             if(stager != null && stagingDir != null)
